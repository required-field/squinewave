package com.sonobiosis.dsp;

// By rasmus ekman 2019-11-25
// NOTE: This code uses normal +/-1 range, for Voltage Modular scale inputs by 0.2, outputs by 5

// Converted from C++, sorry for un_java_like snake_casing

public class SquinewaveOscillator
{
	// Signal inputs, set per sample (before generate() call)
	private double freq;
	private double clip;
	private double skew;
	private boolean sync_in = false;

	// Production values
	private double audio_out = 0;
	private double sync_out = 0;

	// phase and sweep_phase range 0-2. This makes skew/clip into normalized proportions
	// and output is cos(PI * phase)
	private double phase;
	private double sweep_phase;
	private double hardsync_phase;
	private double hardsync_inc;

	// Const inited from environment
	private double Min_Sweep;
	private double Maxphase_By_sr;
	private double Max_Sweep_Freq;
	private double Max_Sync_Freq;
	private double Sync_Phase_Inc;
	private final double Sync_Trig = 0.9997;

	private double Max_Freq = 10000;  // Arbitrary limit
<<<<<<< HEAD
	private double Max_Sweep_Inc = 1.0 / 5;
=======
	private double Max_Sweep_Shift = 1.0 / 5;
>>>>>>> f6724729

	//-------------------------------------------------------------------------------
	//  Construction
	//-------------------------------------------------------------------------------

	public SquinewaveOscillator(double phase_in, double min_sweep_in, double sample_rate)
	{
		// Static values
		Min_Sweep = Clamp(min_sweep_in, 4, 100);
<<<<<<< HEAD
		Max_Sweep_Inc = 1.0 / Min_Sweep;
=======
		Max_Sweep_Shift = 1.0 / Min_Sweep;
>>>>>>> f6724729
		Maxphase_By_sr = 2.0 / sample_rate;
		Max_Sweep_Freq = sample_rate / (2.0 * Min_Sweep);           // Range sr/8 - sr/200
		Max_Sync_Freq = sample_rate / (3.0 * Math.log(Min_Sweep));  // Range sr/4.1 - sr/13.8
		Sync_Phase_Inc = 1.0 / Math.log(Min_Sweep);

		// Defaults
		freq = 220;
		clip = 1.0;  // Inverted in operation, so 1 = zero effect, 0 = full effect
		skew = 0.0;
		phase = 0;
		sweep_phase = 0;
		hardsync_phase = 0;

		// Start on "up" zero-crossing, look like a sine
		set_init_phase(phase_in);
	}

	public SquinewaveOscillator()
	{
		// Use default sine-like phase
		this(-1, 4 + Math.random() * 10, 48000.0);
	}

	public double getMinSweep() { return Min_Sweep; }

	//-------------------------------------------------------------------------------
	//  Inputs, called before generate()
	//-------------------------------------------------------------------------------

	// EITHER use this, OR the 4 individual setters
	public void update(double frq, double clp, double skw, double syn) {
		setFreq(frq);
		setClip(clp);
		setSkew(skw);
		setSync(syn);
	}
	
	public void setFreq(double x) { freq = Clamp(Math.abs(x), 0, Max_Freq); }
	public void setSkew(double x) {
		// Map to 0-2, leftfacing when -1
		skew = 1 - Clamp(x, -1, 1);
	}
	public void setClip(double x) {
		// inverted to proportion of segment
		clip = 1 - Clamp(x, 0, 1);
	}
	public void setSync(double x) { sync_in = (x >= Sync_Trig); }


	//-------------------------------------------------------------------------------
	//  Outputs, available after generate()
	//-------------------------------------------------------------------------------

	public double getSample() { return audio_out; }
	public double getSync() { return sync_out; }

	// Range 0-2 (see comment top)
	public double getPhase() { return phase; }

	//-------------------------------------------------------------------------------
	//  generate one sample
	//-------------------------------------------------------------------------------
	public void generate()
	{
		if (sync_in) {
			hardsync_init(freq, sweep_phase);
		}

		// hardsync ongoing? Increase freq until wraparound
		if (hardsync_phase != 0) {
			double syncsweep = 0.5 * (1.0 - Math.cos(hardsync_phase));
			freq += syncsweep * (Max_Sync_Freq - freq);
			hardsync_phase += hardsync_inc;
			if (hardsync_phase > Math.PI) {
				hardsync_phase = Math.PI;
				hardsync_inc = 0.0;
			}
		}

		double phase_inc = Maxphase_By_sr * freq;

		// Pure sine if freq > sr/(2*Min_Sweep)
		if (freq >= Max_Sweep_Freq)
		{
			// Continue from sweep_phase
			audio_out = Math.cos(Math.PI * sweep_phase);
			phase = sweep_phase;
			sweep_phase += phase_inc;
		}
		else
		{
			double min_sweep = phase_inc * Min_Sweep;
			double midpoint = Clamp(skew, min_sweep, 2.0 - min_sweep);

			// 1st half: Sweep down to cos(sweep_phase <= Pi) then flat -1 until phase >= midpoint
			if (sweep_phase < 1.0 || (sweep_phase == 1.0 && phase < midpoint))
			{
				if (sweep_phase < 1.0) {
					double sweep_length = Math.max(clip * midpoint, min_sweep);
	
					audio_out = Math.cos(Math.PI * sweep_phase);
<<<<<<< HEAD
					sweep_phase += Math.min(phase_inc / sweep_length, Max_Sweep_Inc);
=======
					sweep_phase += Math.min(phase_inc / sweep_length, Max_Sweep_Shift);
>>>>>>> f6724729
	
					// Handle fractional sweep_phase overshoot after sweep ends
					if (sweep_phase > 1.0) {
						// Tricky here: phase and sweep_phase may disagree where we are in waveform (due to FM + skew/clip changes).
						// Sweep_phase dominates to keep waveform stable, waveform (flat part) decides where we are. 
						double flat_length = midpoint - sweep_length;
						// sweep_phase overshoot normalized to main phase rate
						double phase_overshoot = (sweep_phase - 1.0) * sweep_length;
	
						// phase matches shape
						phase = midpoint - flat_length + phase_overshoot - phase_inc;
	
						// Flat if next samp still not at midpoint
						if (flat_length >= phase_overshoot) {
							sweep_phase = 1.0;
							// phase may be > midpoint here (which means actually no flat part),
							// if so it will be corrected in 2nd half (since sweep_phase == 1.0)
						}
						else {
							double next_sweep_length = Math.max(clip * (2.0 - midpoint), min_sweep);
							sweep_phase = 1.0 + (phase_overshoot - flat_length) / next_sweep_length;
						}
					}
				}
				else {
					// flat until midpoint
					audio_out = -1.0;
					sweep_phase = 1.0;
				}
			}
			// 2nd half: Sweep up to cos(sweep_phase <= 2.Pi) then flat +1 until phase >= 2
			else {
				if (sweep_phase < 2.0) {
					double sweep_length = Math.max(clip * (2.0 - midpoint), min_sweep);
					if (sweep_phase == 1.0) {
						// sweep_phase overshoot after flat part
<<<<<<< HEAD
						sweep_phase = 1.0 + Math.min( Math.min(phase - midpoint, phase_inc) / sweep_length, Max_Sweep_Inc);
					}
					audio_out = Math.cos(Math.PI * sweep_phase);
					sweep_phase += Math.min(phase_inc / sweep_length, Max_Sweep_Inc);
=======
						sweep_phase = 1.0 + Math.min( Math.min(phase - midpoint, phase_inc) / sweep_length, Max_Sweep_Shift);
					}
					audio_out = Math.cos(Math.PI * sweep_phase);
					sweep_phase += Math.min(phase_inc / sweep_length, Max_Sweep_Shift);
>>>>>>> f6724729
	
					if (sweep_phase > 2.0) {
						double flat_length = 2.0 - (midpoint + sweep_length);
						double end_length = (2.0 - phase) / phase_inc;
						double phase_overshoot = (sweep_phase - 2.0) * sweep_length;
	
						phase = 2.0 - flat_length + phase_overshoot - phase_inc;
	
						if (flat_length >= phase_overshoot) {
							sweep_phase = 2.0;
						}
						else {
							double next_sweep_length = Math.max(clip * midpoint, min_sweep);
							sweep_phase = 2.0 + (phase_overshoot - flat_length) / next_sweep_length;
						}
					}
				}
				else {
					audio_out = 1.0;
					sweep_phase = 2.0;
				}
			}
		}


		phase += phase_inc;

		// phase wraparound?
		if (sweep_phase >= 2.0 && phase >= 2.0)
		{
			if (hardsync_phase != 0) {
				sweep_phase = phase = 0.0;
				hardsync_phase = hardsync_inc = 0.0;
			}
			else {
				phase -= 2.0;
				if (phase > phase_inc) {
					// wild aliasing freq - just reset
					phase = phase_inc * 0.5;
				}
				if (freq < Max_Sweep_Freq) {
					double min_sweep = phase_inc * Min_Sweep;
					//skew = 1.0 - Clamp(skew_sig, -1.0, 1.0);
					//clip = 1.0 - Clamp(clip_sig, 0.0, 1.0);
					double midpoint = Clamp(skew, min_sweep, 2.0 - min_sweep);
					double next_sweep_length = Math.max(clip * midpoint, min_sweep);
<<<<<<< HEAD
					sweep_phase = Math.min(phase / next_sweep_length, Max_Sweep_Inc);
=======
					sweep_phase = Math.min(phase / next_sweep_length, Max_Sweep_Shift);
>>>>>>> f6724729
				}
				else
					sweep_phase = phase;
			}
			sync_out = 1.0;
		}
		else
			sync_out = 0;
	}


	static double Clamp(double x, double minval, double maxval) {
		// Returns maxval on Inf and NaN.
		return (x >= minval && x <= maxval) ? x : (x < minval) ? minval : maxval;
	}


	private void hardsync_init(double freq, double sweep_phase)
	{
		// Ignore sync request if already in hardsync
		if (hardsync_phase != 0)
			return;

		// If waveform is on last flat part, we're just done now
		// (could also start a full spike here, it's an option...)
		if (sweep_phase == 2.0) {
			phase = 2.0;
			return;
		}

		if (freq > Max_Sync_Freq)
			return;
	
		hardsync_inc = Sync_Phase_Inc;
		hardsync_phase = hardsync_inc * 0.5; 
	}


	// Set full state so waveform starts at specific phase.
	// Phase range 0-2; the symbolic range covers 
	//   (0.0-0.5) first sweep down (zero-crossing at 0.25)
	//   (0.5-1.0) flat low part -1
	//   (1.0-1.5) 2nd sweep up (zero-crossing at 1.25)
	//   (1.5-2.0) flat high part +1
	// This is useful for LFO:s; eg for a sweep that starts per note (output amp 0 at the time, or you get a harsh click).
	public void set_init_phase(double phase_in)
	{
		// Set main phase so it matches sweep_phase
		double phase_inc = Maxphase_By_sr * freq;
		double min_sweep = phase_inc * Min_Sweep;
		double midpoint = Clamp(skew, min_sweep, 2.0 - min_sweep);

		// Init phase range 0-2, has 4 segment parts (sweep down, flat -1, sweep up, flat +1)
		sweep_phase = phase_in;
		if (sweep_phase < 0.0) {
			// "up" 0-crossing (makes it look like a sinewave)
			sweep_phase = 1.25;
		}
		if (sweep_phase > 2.0)
			sweep_phase = sweep_phase % 2.0;

		// Select segment and scale within 
		if (sweep_phase < 1.0) {
			double sweep_length = Math.max(clip * midpoint, min_sweep);
			if (sweep_phase < 0.5) {
				phase = sweep_length * (sweep_phase * 2.0);
				sweep_phase *= 2.0;
			}
			else {
				double flat_length = midpoint - sweep_length;
				phase = sweep_length + flat_length * ((sweep_phase - 0.5) * 2.0);
				sweep_phase = 1.0;
			}
		}
		else {
			double sweep_length = Math.max(clip * (2.0 - midpoint), min_sweep);
			if (sweep_phase < 1.5) {
				phase = midpoint + sweep_length * ((sweep_phase - 1.0) * 2.0);
				sweep_phase = 1.0 + (sweep_phase - 1.0) * 2.0;
			}
			else {
				double flat_length = 2.0 - (midpoint + sweep_length);
				phase = midpoint + sweep_length + flat_length * ((sweep_phase - 1.5) * 2.0);
				sweep_phase = 2.0;
			}
		}
	}

}<|MERGE_RESOLUTION|>--- conflicted
+++ resolved
@@ -33,11 +33,7 @@
 	private final double Sync_Trig = 0.9997;
 
 	private double Max_Freq = 10000;  // Arbitrary limit
-<<<<<<< HEAD
 	private double Max_Sweep_Inc = 1.0 / 5;
-=======
-	private double Max_Sweep_Shift = 1.0 / 5;
->>>>>>> f6724729
 
 	//-------------------------------------------------------------------------------
 	//  Construction
@@ -47,11 +43,7 @@
 	{
 		// Static values
 		Min_Sweep = Clamp(min_sweep_in, 4, 100);
-<<<<<<< HEAD
 		Max_Sweep_Inc = 1.0 / Min_Sweep;
-=======
-		Max_Sweep_Shift = 1.0 / Min_Sweep;
->>>>>>> f6724729
 		Maxphase_By_sr = 2.0 / sample_rate;
 		Max_Sweep_Freq = sample_rate / (2.0 * Min_Sweep);           // Range sr/8 - sr/200
 		Max_Sync_Freq = sample_rate / (3.0 * Math.log(Min_Sweep));  // Range sr/4.1 - sr/13.8
@@ -88,7 +80,7 @@
 		setSkew(skw);
 		setSync(syn);
 	}
-	
+
 	public void setFreq(double x) { freq = Clamp(Math.abs(x), 0, Max_Freq); }
 	public void setSkew(double x) {
 		// Map to 0-2, leftfacing when -1
@@ -151,25 +143,21 @@
 			{
 				if (sweep_phase < 1.0) {
 					double sweep_length = Math.max(clip * midpoint, min_sweep);
-	
+
 					audio_out = Math.cos(Math.PI * sweep_phase);
-<<<<<<< HEAD
 					sweep_phase += Math.min(phase_inc / sweep_length, Max_Sweep_Inc);
-=======
-					sweep_phase += Math.min(phase_inc / sweep_length, Max_Sweep_Shift);
->>>>>>> f6724729
-	
+
 					// Handle fractional sweep_phase overshoot after sweep ends
 					if (sweep_phase > 1.0) {
 						// Tricky here: phase and sweep_phase may disagree where we are in waveform (due to FM + skew/clip changes).
-						// Sweep_phase dominates to keep waveform stable, waveform (flat part) decides where we are. 
+						// Sweep_phase dominates to keep waveform stable, waveform (flat part) decides where we are.
 						double flat_length = midpoint - sweep_length;
 						// sweep_phase overshoot normalized to main phase rate
 						double phase_overshoot = (sweep_phase - 1.0) * sweep_length;
-	
+
 						// phase matches shape
 						phase = midpoint - flat_length + phase_overshoot - phase_inc;
-	
+
 						// Flat if next samp still not at midpoint
 						if (flat_length >= phase_overshoot) {
 							sweep_phase = 1.0;
@@ -194,25 +182,18 @@
 					double sweep_length = Math.max(clip * (2.0 - midpoint), min_sweep);
 					if (sweep_phase == 1.0) {
 						// sweep_phase overshoot after flat part
-<<<<<<< HEAD
 						sweep_phase = 1.0 + Math.min( Math.min(phase - midpoint, phase_inc) / sweep_length, Max_Sweep_Inc);
 					}
 					audio_out = Math.cos(Math.PI * sweep_phase);
 					sweep_phase += Math.min(phase_inc / sweep_length, Max_Sweep_Inc);
-=======
-						sweep_phase = 1.0 + Math.min( Math.min(phase - midpoint, phase_inc) / sweep_length, Max_Sweep_Shift);
-					}
-					audio_out = Math.cos(Math.PI * sweep_phase);
-					sweep_phase += Math.min(phase_inc / sweep_length, Max_Sweep_Shift);
->>>>>>> f6724729
-	
+
 					if (sweep_phase > 2.0) {
 						double flat_length = 2.0 - (midpoint + sweep_length);
 						double end_length = (2.0 - phase) / phase_inc;
 						double phase_overshoot = (sweep_phase - 2.0) * sweep_length;
-	
+
 						phase = 2.0 - flat_length + phase_overshoot - phase_inc;
-	
+
 						if (flat_length >= phase_overshoot) {
 							sweep_phase = 2.0;
 						}
@@ -251,11 +232,7 @@
 					//clip = 1.0 - Clamp(clip_sig, 0.0, 1.0);
 					double midpoint = Clamp(skew, min_sweep, 2.0 - min_sweep);
 					double next_sweep_length = Math.max(clip * midpoint, min_sweep);
-<<<<<<< HEAD
 					sweep_phase = Math.min(phase / next_sweep_length, Max_Sweep_Inc);
-=======
-					sweep_phase = Math.min(phase / next_sweep_length, Max_Sweep_Shift);
->>>>>>> f6724729
 				}
 				else
 					sweep_phase = phase;
@@ -288,14 +265,14 @@
 
 		if (freq > Max_Sync_Freq)
 			return;
-	
+
 		hardsync_inc = Sync_Phase_Inc;
-		hardsync_phase = hardsync_inc * 0.5; 
+		hardsync_phase = hardsync_inc * 0.5;
 	}
 
 
 	// Set full state so waveform starts at specific phase.
-	// Phase range 0-2; the symbolic range covers 
+	// Phase range 0-2; the symbolic range covers
 	//   (0.0-0.5) first sweep down (zero-crossing at 0.25)
 	//   (0.5-1.0) flat low part -1
 	//   (1.0-1.5) 2nd sweep up (zero-crossing at 1.25)
@@ -317,7 +294,7 @@
 		if (sweep_phase > 2.0)
 			sweep_phase = sweep_phase % 2.0;
 
-		// Select segment and scale within 
+		// Select segment and scale within
 		if (sweep_phase < 1.0) {
 			double sweep_length = Math.max(clip * midpoint, min_sweep);
 			if (sweep_phase < 0.5) {
