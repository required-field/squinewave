/* SQUINEWAVE.C: Sine-Square-Pulse-Saw oscillator
* by rasmus ekman 2017, for Csound.
*
* Update 2021:
* - Allow fractional Min_Sweep (improves chorusing)
* - Sharper hardsync when Min_Sweep is high
*/

#include <math.h>

#include "csoundCore.h"


/* ================================================================== */

typedef struct {
    OPDS h;
    MYFLT *aout, *async_out, *acps, *aclip, *askew, *async_in, *iminsweep, *iphase;

    // phase and sweep_phase range 0-2.
    // This makes skew/clip into simple proportions
    double phase;
    double sweep_phase;
    double hardsync_phase;
    double hardsync_inc;

    // Const inited from environment
    double Min_Sweep;
    double Maxphase_By_sr;
    double Max_Sweep_Freq;
    double Max_Sync_Freq;
    double Sync_Phase_Inc;

    MYFLT *sync_sig;        // holds async_in if a-rate
    int32_t init_phase;
} SQUINEWAVE;

/* ================================================================== */

static inline int32_t find_sync(const MYFLT* sync_sig, const uint32_t first,
                                const uint32_t last)
{
    uint32_t i;
    if (sync_sig == 0)
        return -1;

    for (i = first; i < last; ++i) {
        if (sync_sig[i] >= (MYFLT)1)
            return i;
    }
    return -1;
}

/* ================================================================== */

static void hardsync_init(SQUINEWAVE *p, const double freq,
                          const double sweep_phase)
{
    // Ignore sync request if already in hardsync
    if (p->hardsync_phase)
        return;

    // If waveform is on last flat part, we're just done now
    // (could also start a full spike here, it's an option...)
    if (sweep_phase == 2.0) {
        p->phase = 2.0;
        return;
    }

    if (freq > p->Max_Sync_Freq)
        return;

    p->hardsync_inc = p->Sync_Phase_Inc;
    p->hardsync_phase = p->hardsync_inc * 0.5;
}


/* ================================================================== */

static inline MYFLT Clamp(const MYFLT x, const MYFLT minval, const MYFLT maxval) {
    return (x < minval) ? minval : (x > maxval) ? maxval : x;
}


/* ================================================================== */


int32_t squinewave_init(CSOUND* csound, SQUINEWAVE *p)
{
    const double sr = csound->GetSr(csound);

    // Skip setting phase only if we have been inited at least once
    p->init_phase = (*p->iphase < 0 && p->Min_Sweep > 1.0) ? 0 : 1;
    p->Min_Sweep = *p->iminsweep;

    // Allow range 4-sr/100
    if (p->Min_Sweep < 4.0 || p->Min_Sweep > sr * 0.01) {
      const MYFLT minsweep_default = Clamp(sr / 3000.0, 8.0, sr * 0.01);
      if (p->Min_Sweep != 0.0) {
        csound->Warning(csound,
                        Str("squinewave iminsweep range 4 to sr/100. "
                            "Set to default %d"), minsweep_default);
      }
      p->Min_Sweep = minsweep_default;
    }

    p->Maxphase_By_sr = 2.0 / sr;
    p->Max_Sweep_Freq = sr / (2.0 * p->Min_Sweep);      // range sr/8 - sr/200
    p->Max_Sync_Freq = sr / (3.0 * log(p->Min_Sweep));  // range sr/4.1 - sr/13.8
    p->Sync_Phase_Inc = 1.0 / log(p->Min_Sweep);

    p->sync_sig = IS_ASIG_ARG(p->async_in) ? p->async_in : 0;

    return OK;
}


/* ================================================================== */

int32_t squinewave_gen(CSOUND* csound, SQUINEWAVE *p)
{
    IGN(csound);
    const uint32_t nsmps = CS_KSMPS;
    uint32_t n;

    // Clear parts of output outside event
    const uint32_t ksmps_offset = p->h.insdshead->ksmps_offset;
    const uint32_t ksmps_end = nsmps - p->h.insdshead->ksmps_no_end;
    if (UNLIKELY(ksmps_offset)) memset(p->aout, 0, ksmps_offset * sizeof(MYFLT));
    if (UNLIKELY(ksmps_end < nsmps)) {
      memset(&p->aout[ksmps_end], 0, p->h.insdshead->ksmps_no_end * sizeof(MYFLT));
    }

    const double Min_Sweep = p->Min_Sweep;
    const double Maxphase_By_sr = p->Maxphase_By_sr;
    const double Max_Sweep_Freq = p->Max_Sweep_Freq;
<<<<<<< HEAD
    const double Max_Sweep_Inc = 1.0 / p->Min_Sweep;
=======
    const double Max_Sweep_Phase = 1.0 / p->Min_Sweep;
>>>>>>> f6724729
    const double Max_Sync_Freq = p->Max_Sync_Freq;

    MYFLT *aout = &p->aout[0];
    const MYFLT * const freq_sig = p->acps;
    const MYFLT * const clip_sig = p->aclip;
    const MYFLT * const skew_sig = p->askew;

    double phase = p->phase;
    double sweep_phase = p->sweep_phase;

    double hardsync_phase = p->hardsync_phase;
    double hardsync_inc = p->hardsync_inc;
    int32_t sync = find_sync(p->sync_sig, ksmps_offset, ksmps_end);

    // Set main phase so it matches sweep_phase
    if (p->init_phase) {
      const double freq = fabs(freq_sig[0]);
      const double phase_inc = Maxphase_By_sr * freq;
      const double min_sweep = phase_inc * Min_Sweep;
      const double skew = 1.0 - Clamp(skew_sig[0], -1.0, 1.0);
      const double clip = 1.0 - Clamp(clip_sig[0], 0.0, 1.0);
      const double midpoint = Clamp(skew, min_sweep, 2.0 - min_sweep);

      // Init phase range 0-2, has 4 segment parts (sweep down,
      // flat -1, sweep up, flat +1)
      sweep_phase = *p->iphase;
      if (sweep_phase < 0.0) {
        // "up" 0-crossing
        sweep_phase = 1.25;
      }
      if (sweep_phase > 2.0)
        sweep_phase = fmod(sweep_phase, 2.0);

      // Select segment and scale within
      if (sweep_phase < 1.0) {
        const double sweep_length = fmax(clip * midpoint, min_sweep);
        if (sweep_phase < 0.5) {
          phase = sweep_length * (sweep_phase * 2.0);
          sweep_phase *= 2.0;
        }
        else {
          const double flat_length = midpoint - sweep_length;
          phase = sweep_length + flat_length * ((sweep_phase - 0.5) * 2.0);
          sweep_phase = 1.0;
        }
      }
      else {
        const double sweep_length = fmax(clip * (2.0 - midpoint), min_sweep);
        if (sweep_phase < 1.5) {
          phase = midpoint + sweep_length * ((sweep_phase - 1.0) * 2.0);
          sweep_phase = 1.0 + (sweep_phase - 1.0) * 2.0;
        }
        else {
          const double flat_length = 2.0 - (midpoint + sweep_length);
          phase = midpoint + sweep_length +
            flat_length * ((sweep_phase - 1.5) * 2.0);
          sweep_phase = 2.0;
        }
      }

      p->init_phase = 0;
    }

    if (p->async_out)
      memset(p->async_out, 0, nsmps * sizeof(MYFLT));


    for (n = ksmps_offset; n < ksmps_end; ++n)
    {
      double freq = fabs(freq_sig[n]);

      if (sync == (int32_t)n) {
        p->phase = phase;
        p->hardsync_phase = hardsync_phase;
        p->hardsync_inc = hardsync_inc;
        hardsync_init(p, freq, sweep_phase);
        phase = p->phase;
        hardsync_phase = p->hardsync_phase;
        hardsync_inc = p->hardsync_inc;
      }

      if (hardsync_phase) {
        const double syncsweep = 0.5 * (1.0 - cos(hardsync_phase));
        freq += syncsweep * (Max_Sync_Freq - freq);
        hardsync_phase += hardsync_inc;
        if (hardsync_phase > PI) {
          hardsync_phase = PI;
          hardsync_inc = 0.0;
        }
      }

      const double phase_inc = Maxphase_By_sr * freq;

      // Pure sine if freq > sr/(2*Min_Sweep)
      if (freq >= Max_Sweep_Freq)
        {
          // Continue from sweep_phase
          *aout++ = cos(PI * sweep_phase);
          phase = sweep_phase;
          sweep_phase += phase_inc;
        }
      else
        {
          const double min_sweep = phase_inc * Min_Sweep;
          const double skew = 1.0 - Clamp(skew_sig[n], -1.0, 1.0);
          const double clip = 1.0 - Clamp(clip_sig[n], 0.0, 1.0);
          const double midpoint = Clamp(skew, min_sweep, 2.0 - min_sweep);

          // 1st half: Sweep down to cos(sweep_phase <= Pi) then
          // flat -1 until phase >= midpoint
          if (sweep_phase < 1.0 || (sweep_phase == 1.0 && phase < midpoint))
            {
              if (sweep_phase < 1.0) {
                const double sweep_length = fmax(clip * midpoint, min_sweep);

                *aout++ = cos(PI * sweep_phase);
<<<<<<< HEAD
                sweep_phase += fmin(phase_inc / sweep_length, Max_Sweep_Inc);
=======
                sweep_phase += fmin(phase_inc / sweep_length, Max_Sweep_Phase);
>>>>>>> f6724729

                // Handle fractional sweep_phase overshoot after sweep ends
                if (sweep_phase > 1.0) {
                  /* Tricky here: phase and sweep_phase may disagree 
                   * where we are in waveform (due to FM + skew/clip changes).
                   * Warped dominates to keep waveform stable,
                   * waveform (flat part) decides where we are.
                   */
                  const double flat_length = midpoint - sweep_length;
                  // sweep_phase overshoot scaled to main phase rate
                  const double phase_overshoot =
                    (sweep_phase - 1.0) * sweep_length;

                  // phase matches shape
                  phase = midpoint - flat_length + phase_overshoot - phase_inc;

                  // Flat if next samp still not at midpoint
                  if (flat_length >= phase_overshoot) {
                    sweep_phase = 1.0;
                    // phase may be > midpoint here (which means
                    // actually no flat part), if so it will be
                    // corrected in 2nd half (since warped == 1.0)
                  }
                  else {
                    const double next_sweep_length =
                      fmax(clip * (2.0 - midpoint), min_sweep);
                    sweep_phase =
                      1.0 + (phase_overshoot - flat_length) / next_sweep_length;
                  }
                }
              }
              else {
                // flat up to midpoint
                *aout++ = -1.0;
                sweep_phase = 1.0;
              }
            }
            // 2nd half: Sweep up to cos(sweep_phase <= 2.Pi) then
            // flat +1 until phase >= 2
            else {
              if (sweep_phase < 2.0) {
                const double sweep_length =
                  fmax(clip * (2.0 - midpoint), min_sweep);
                if (sweep_phase == 1.0) {
                  // sweep_phase overshoot after flat part
                  sweep_phase = 1.0 + fmin( fmin(phase - midpoint, phase_inc) /
<<<<<<< HEAD
                                             sweep_length, Max_Sweep_Inc);
                }
                *aout++ = cos(PI * sweep_phase);
                sweep_phase += fmin(phase_inc / sweep_length, Max_Sweep_Inc);
=======
                                             sweep_length, Max_Sweep_Phase);
                }
                *aout++ = cos(PI * sweep_phase);
                sweep_phase += fmin(phase_inc / sweep_length, Max_Sweep_Phase);
>>>>>>> f6724729
                if (sweep_phase > 2.0) {
                  const double flat_length = 2.0 - (midpoint + sweep_length);
                  const double phase_overshoot =
                    (sweep_phase - 2.0) * sweep_length;

                  phase = 2.0 - flat_length + phase_overshoot - phase_inc;

                  if (flat_length >= phase_overshoot) {
                    sweep_phase = 2.0;
                  }
                  else {
                    const double next_sweep_length =
                      fmax(clip * midpoint, min_sweep);
                    sweep_phase =
                      2.0 + (phase_overshoot - flat_length) / next_sweep_length;
                  }
                }
              }
              else {
                *aout++ = 1.0;
                sweep_phase = 2.0;
              }
            }
        }

      phase += phase_inc;
      if (sweep_phase >= 2.0 && phase >= 2.0)
        {
            if (hardsync_phase) {
              sweep_phase = phase = 0.0;
              hardsync_phase = hardsync_inc = 0.0;

              sync = find_sync(p->sync_sig, n + 1, ksmps_end);
            }
            else {
              phase -= 2.0;
              if (phase > phase_inc) {
                // wild aliasing freq - just reset
                phase = phase_inc * 0.5;
              }
              if (freq < Max_Sweep_Freq) {
                const double min_sweep = phase_inc * Min_Sweep;
                const double skew = 1.0 - Clamp(skew_sig[n], -1.0, 1.0);
                const double clip = 1.0 - Clamp(clip_sig[n], 0.0, 1.0);
                const double midpoint = Clamp(skew, min_sweep, 2.0 - min_sweep);
                const double next_sweep_length = fmax(clip * midpoint, min_sweep);
<<<<<<< HEAD
                sweep_phase = fmin(phase / next_sweep_length, Max_Sweep_Inc);
=======
                sweep_phase = fmin(phase / next_sweep_length, Max_Sweep_Phase);
>>>>>>> f6724729
              }
              else
                sweep_phase = phase;
            }

            if (p->async_out)
              p->async_out[n] = 1.0;
        }
    }

    p->phase = phase;
    p->sweep_phase = sweep_phase;
    p->hardsync_phase = hardsync_phase;
    p->hardsync_inc = hardsync_inc;
    return OK;
}



/* ================================================================== */


/* ar[, aSyncOut] squinewave   aFreq, aClip, aSkew [, aSyncIn, aMinSweep, iphase] */

static OENTRY squinewave_localops[] =
  {
   { "squinewave", sizeof(SQUINEWAVE), 0, 3, "am", "aaaaoj",
     (SUBR)squinewave_init, (SUBR)squinewave_gen },
   { "squinewave", sizeof(SQUINEWAVE), 0, 3, "am", "aaaOoj",
     (SUBR)squinewave_init, (SUBR)squinewave_gen },
};

LINKAGE_BUILTIN(squinewave_localops)<|MERGE_RESOLUTION|>--- conflicted
+++ resolved
@@ -134,11 +134,7 @@
     const double Min_Sweep = p->Min_Sweep;
     const double Maxphase_By_sr = p->Maxphase_By_sr;
     const double Max_Sweep_Freq = p->Max_Sweep_Freq;
-<<<<<<< HEAD
     const double Max_Sweep_Inc = 1.0 / p->Min_Sweep;
-=======
-    const double Max_Sweep_Phase = 1.0 / p->Min_Sweep;
->>>>>>> f6724729
     const double Max_Sync_Freq = p->Max_Sync_Freq;
 
     MYFLT *aout = &p->aout[0];
@@ -255,15 +251,11 @@
                 const double sweep_length = fmax(clip * midpoint, min_sweep);
 
                 *aout++ = cos(PI * sweep_phase);
-<<<<<<< HEAD
                 sweep_phase += fmin(phase_inc / sweep_length, Max_Sweep_Inc);
-=======
-                sweep_phase += fmin(phase_inc / sweep_length, Max_Sweep_Phase);
->>>>>>> f6724729
 
                 // Handle fractional sweep_phase overshoot after sweep ends
                 if (sweep_phase > 1.0) {
-                  /* Tricky here: phase and sweep_phase may disagree 
+                  /* Tricky here: phase and sweep_phase may disagree
                    * where we are in waveform (due to FM + skew/clip changes).
                    * Warped dominates to keep waveform stable,
                    * waveform (flat part) decides where we are.
@@ -306,17 +298,10 @@
                 if (sweep_phase == 1.0) {
                   // sweep_phase overshoot after flat part
                   sweep_phase = 1.0 + fmin( fmin(phase - midpoint, phase_inc) /
-<<<<<<< HEAD
                                              sweep_length, Max_Sweep_Inc);
                 }
                 *aout++ = cos(PI * sweep_phase);
                 sweep_phase += fmin(phase_inc / sweep_length, Max_Sweep_Inc);
-=======
-                                             sweep_length, Max_Sweep_Phase);
-                }
-                *aout++ = cos(PI * sweep_phase);
-                sweep_phase += fmin(phase_inc / sweep_length, Max_Sweep_Phase);
->>>>>>> f6724729
                 if (sweep_phase > 2.0) {
                   const double flat_length = 2.0 - (midpoint + sweep_length);
                   const double phase_overshoot =
@@ -363,11 +348,7 @@
                 const double clip = 1.0 - Clamp(clip_sig[n], 0.0, 1.0);
                 const double midpoint = Clamp(skew, min_sweep, 2.0 - min_sweep);
                 const double next_sweep_length = fmax(clip * midpoint, min_sweep);
-<<<<<<< HEAD
                 sweep_phase = fmin(phase / next_sweep_length, Max_Sweep_Inc);
-=======
-                sweep_phase = fmin(phase / next_sweep_length, Max_Sweep_Phase);
->>>>>>> f6724729
               }
               else
                 sweep_phase = phase;
